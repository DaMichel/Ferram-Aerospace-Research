--- conflicted
+++ resolved
@@ -11,11 +11,8 @@
 
 namespace FerramAerospaceResearch.RealChuteLite
 {
-<<<<<<< HEAD
-    public class RealChuteFAR : PartModule, IModuleInfo
-=======
+
     public class RealChuteFAR : PartModule, IModuleInfo, IMultipleDragCube
->>>>>>> dab444d7
     {
         /// <summary>
         /// Parachute deployment states
@@ -94,15 +91,12 @@
         public string depState = "STOWED";
         [KSPField(isPersistant = true)]
         public float currentArea = 0;
-<<<<<<< HEAD
-=======
         [KSPField(isPersistant = true)]
         public double chuteTemperature = 300;
         [KSPField(isPersistant = true, guiActive = false, guiName = "Chute temp", guiFormat = "0.00", guiUnits = "°C")]
         public float currentTemp = 20;
         [KSPField(guiActive = false, guiName = "Max temp", guiFormat = "0.00", guiUnits = "°C")]
         public float chuteMaxTemp = (float)(maxTemp + absoluteZero);
->>>>>>> dab444d7
         #endregion
 
         #region Propreties
@@ -400,11 +394,8 @@
                 this.randomTimer.Reset();
                 this.time = 0;
                 this.cap.gameObject.SetActive(true);
-<<<<<<< HEAD
-=======
                 this.part.DragCubes.SetCubeWeight("PACKED", 1);
                 this.part.DragCubes.SetCubeWeight("RCDEPLOYED", 0);
->>>>>>> dab444d7
             }
         }
 
@@ -593,13 +584,10 @@
             this.parachute.gameObject.SetActive(false);
             this.currentArea = 0;
             this.dragTimer.Reset();
-<<<<<<< HEAD
-=======
             this.currentTemp = (float)(startTemp + absoluteZero);
             this.chuteTemperature = startTemp;
             Fields["currentTemp"].guiActive = false;
             Fields["chuteMaxTemp"].guiActive = false;
->>>>>>> dab444d7
             SetRepack();
         }
 

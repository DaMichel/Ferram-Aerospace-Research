--- conflicted
+++ resolved
@@ -279,15 +279,11 @@
 
                     if (mc != null)
                     {
-<<<<<<< HEAD
-                        Mesh m = mc.sharedMesh;
-=======
                         MeshFilter mf = t.GetComponent<MeshFilter>();
                         if (mf == null)
                             continue;
                         Mesh m = mf.sharedMesh;
 
->>>>>>> 40ad7432
                         if (m == null)
                             continue;
 

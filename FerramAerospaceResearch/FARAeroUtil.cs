--- conflicted
+++ resolved
@@ -61,7 +61,6 @@
         public static double radiusOfCurvatureBluntBody;
         public static double massPerWingAreaSupported;
         public static double massStressPower;
-        public static double radiusOfCurvatureBluntBody;
         public static bool AJELoaded;
 
         public static Dictionary<int, double[]> bodyAtmosphereConfiguration = null;
@@ -84,11 +83,7 @@
             node.AddValue("%attachNodeDiameterFactor", attachNodeRadiusFactor * 2);
             node.AddValue("%incompressibleRearAttachDrag", incompressibleRearAttachDrag);
             node.AddValue("%sonicRearAdditionalAttachDrag", sonicRearAdditionalAttachDrag);
-<<<<<<< HEAD
             node.AddValue("%radiusOfCurvatureBluntBody", radiusOfCurvatureBluntBody); 
-=======
-            node.AddValue("%radiusOfCurvatureBluntBody", radiusOfCurvatureBluntBody);
->>>>>>> a7c54979
             node.AddValue("%massPerWingAreaSupported", massPerWingAreaSupported);
             node.AddValue("%massStressPower", massStressPower);
             node.AddValue("%ctrlSurfTimeConstant", FARControllableSurface.timeConstant);
@@ -142,13 +137,10 @@
                     double.TryParse(node.GetValue("incompressibleRearAttachDrag"), out incompressibleRearAttachDrag);
                 if (node.HasValue("sonicRearAdditionalAttachDrag"))
                     double.TryParse(node.GetValue("sonicRearAdditionalAttachDrag"), out sonicRearAdditionalAttachDrag);
+
                 if (node.HasValue("radiusOfCurvatureBluntBody"))
                     double.TryParse(node.GetValue("radiusOfCurvatureBluntBody"), out radiusOfCurvatureBluntBody);
-<<<<<<< HEAD
-=======
-
-
->>>>>>> a7c54979
+
                 if (node.HasValue("massPerWingAreaSupported"))
                     double.TryParse(node.GetValue("massPerWingAreaSupported"), out massPerWingAreaSupported);
 
@@ -226,13 +218,9 @@
             
 
             SetDefaultValuesIfNoValuesLoaded();
-<<<<<<< HEAD
-
-            FARBasicDragModel.SetBluntBodyParams(radiusOfCurvatureBluntBody);
-=======
+
             FARBasicDragModel.SetBluntBodyParams(radiusOfCurvatureBluntBody);
           
->>>>>>> a7c54979
             loaded = true;
 
             //Get Kerbin

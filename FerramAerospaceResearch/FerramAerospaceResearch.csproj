--- conflicted
+++ resolved
@@ -157,11 +157,8 @@
     <Compile Include="RealChuteLite\PhysicsWatch.cs" />
     <Compile Include="RealChuteLite\RealChuteFAR.cs" />
     <Compile Include="ToolbarWrapper.cs" />
-<<<<<<< HEAD
     <Compile Include="FARUtils/FARLogger.cs" />
-=======
     <Compile Include="FARUtils/FARVersion.cs" />
->>>>>>> 666a3044
   </ItemGroup>
   <ItemGroup>
     <WCFMetadata Include="Service References\" />

@PART[KW3mPetalAdapter]:AFTER[FerramAerospaceResearch]
{
	@MODULE[GeometryPartModule]
	{
		%forceUseMeshes = True
	}
}
@PART[proceduralTank*]:AFTER[FerramAerospaceResearch]
{
	@MODULE[GeometryPartModule]
	{
		%forceUseColliders = True
	}
}
@PART[structuralPanel1]:AFTER[FerramAerospaceResearch]
{
	@MODULE[GeometryPartModule]
	{
		%ignoreForMainAxis = True
	}
}
@PART[structuralPanel2]:AFTER[FerramAerospaceResearch]
{
	@MODULE[GeometryPartModule]
	{
		%ignoreForMainAxis = True
	}
}
@PART[*]:HAS[@MODULE[ModuleLandingGear]]:AFTER[FerramAerospaceResearch]
{
	@MODULE[GeometryPartModule]
	{
		%ignoreForMainAxis = True
	}
}
@PART[*]:HAS[@MODULE[FSwheel]]:AFTER[FerramAerospaceResearch]
{
	@MODULE[GeometryPartModule]
	{
		%ignoreForMainAxis = True
	}
}
@PART[*]:HAS[@MODULE[FSBDwheel]]:AFTER[FerramAerospaceResearch]
{
	@MODULE[GeometryPartModule]
	{
		%ignoreForMainAxis = True
	}
}
<<<<<<< HEAD
@PART[*]:HAS[@MODULE[MuMechToggle]]:AFTER[FerramAerospaceResearch]
{
	@MODULE[GeometryPartModule]
	{
		%ignoreForMainAxis = True
=======
@PART[625mBonny]:AFTER[FerramAerospaceResearch]
{
	@MODULE[GeometryPartModule]
	{
		%forceUseMeshes = True
	}
}
@PART[SXTAJ10*]:FINAL // so it runs after RO and catches the duplicate RO creates.
{
	@MODULE[GeometryPartModule]
	{
		%forceUseMeshes = True
>>>>>>> 6dc43576
	}
}<|MERGE_RESOLUTION|>--- conflicted
+++ resolved
@@ -1,3 +1,4 @@
+//mesh or collider forcing
 @PART[KW3mPetalAdapter]:AFTER[FerramAerospaceResearch]
 {
 	@MODULE[GeometryPartModule]
@@ -12,6 +13,22 @@
 		%forceUseColliders = True
 	}
 }
+@PART[625mBonny]:AFTER[FerramAerospaceResearch]
+{
+	@MODULE[GeometryPartModule]
+	{
+		%forceUseMeshes = True
+	}
+}
+@PART[SXTAJ10*]:FINAL // so it runs after RO and catches the duplicate RO creates.
+{
+	@MODULE[GeometryPartModule]
+	{
+		%forceUseMeshes = True
+	}
+}
+
+//axis ignoring
 @PART[structuralPanel1]:AFTER[FerramAerospaceResearch]
 {
 	@MODULE[GeometryPartModule]
@@ -47,25 +64,10 @@
 		%ignoreForMainAxis = True
 	}
 }
-<<<<<<< HEAD
 @PART[*]:HAS[@MODULE[MuMechToggle]]:AFTER[FerramAerospaceResearch]
 {
 	@MODULE[GeometryPartModule]
 	{
 		%ignoreForMainAxis = True
-=======
-@PART[625mBonny]:AFTER[FerramAerospaceResearch]
-{
-	@MODULE[GeometryPartModule]
-	{
-		%forceUseMeshes = True
-	}
-}
-@PART[SXTAJ10*]:FINAL // so it runs after RO and catches the duplicate RO creates.
-{
-	@MODULE[GeometryPartModule]
-	{
-		%forceUseMeshes = True
->>>>>>> 6dc43576
 	}
 }
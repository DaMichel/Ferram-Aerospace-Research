﻿Localization
{
	en-us
	{
		FARGUIOKButton = OK

		FARCompatCheckTitle = Incompatible Mods Detected
		FARCompatCheckWarning = Some installed mods may be incompatible with this version of Kerbal Space Program. Features may be broken or disabled. Please check for updates to the listed mods.
		FARCompatCheckKSP = \n\nThese mods are incompatible with KSP <<0>>.<<1>>.<<2>>:\n\n
		FARCompatCheckUnity = \n\nThese mods are incompatible with Unity <<0>>:\n\n

		FARFlightLogAeroFailure = [<<0>>] <<1>> failed due to aerodynamic stresses.

		FARDesignConcernStabTitle = Vehicle is aerodynamically unstable!
		FARDesignConcernDesc = The aerodynamic center is ahead of the center of mass; the vehicle will require sufficient thrust vectoring to maintain forward flight.

		FARDesignConcernAreaRuleTitle = High Transonic / Supersonic Drag!
		FARDesignConcernAreaRuleDesc = Cross-sectional area distribution is insufficiently smooth and/or contains very large instantaneous changes in area.

		FARAbbrevCl = Cl
		FARAbbrevCd = Cd
		FARAbbrevCm = Cm
		FARAbbrevL_D = L/D
		FARAbbrevAoA = AoA
		FARAbbrevMach = Mach

		FARUnitM = m
		FARUnitMSq = m²
		FARUnitMPerSec = m/s
		FARUnitMPerSecSq = m/s²
		FARUnitKgMSq = kg * m²
		FARUnitDeg = °
		FARUnitInvSec = s⁻¹
		FARUnitInvSecSq = s⁻²
		FARUnitInvMSec = (m * s)⁻¹

		FARUnitKPa = kPa
		FARUnitKN = kN
		FARUnitInvHr = hr⁻¹
		FARUnitPercent = %
		FARUnitSpecPower = W/kg
		FARUnitHr = hr
		FARUnitkM = km
		FARUnitBC = kg/m²

		FAREditorTitle = FAR Analysis

		FAREditorModeStatic = Static Analysis
		FAREditorModeDataStab = Data + Stability Derivatives
		FAREditorModeDerivSim = Stability Deriv Simulation
		FAREditorModeTrans = Transonic Design

		FARFlapSetting0 = 0 (up)
		FARFlapSetting1 = 1 (init climb)
		FARFlapSetting2 = 2 (takeoff)
		FARFlapSetting3 = 3 (landing)

		FARGearToggleLower = Lower Gear
		FARGearToggleRaise = Raise Gear

		FARVelIndHide = Hide Vel Indicator
		FARVelIndShow = Show Vel Indicator

		FARDebugVoxels = Display Debug Voxels

		FAREditorTitleTransonic = Transonic Area Ruling Analysis
		FAREditorTransMaxArea = Max Cross-Section Area:\u0020
		FAREditorTransMach1DragArea = Mach 1 Wave Drag-Area:\u0020
		FAREditorTransCritMach = Critical Mach Number:\u0020
		FAREditorTransMinDragExp1 = Minimal wave drag is achieved by maintaining a\nsmooth, minimal curvature cross-section curve, including the\neffects of intake -> engine ducting.
		FAREditorTransMinDragExp2 = Minimize curvature to minimize wave drag.
		FAREditorTransAreaCurve = Show cross-sectional area curve (green)
		FAREditorTransCurvCurve = Show curvature cross-sectional area curve (yellow)
		FAREditorTransPresCurve = Show avg pressure coefficient curve (blue)

		FAREditorStabDerivFlightCond = Flight Condition:
		FAREditorStabDerivPlanet = Planet:
		FAREditorStabDerivAlt = Altitude (km):
		FAREditorStabDerivMach = Mach Number:\u0020
		FAREditorStabDerivFlap = Flap Setting:\u0020
		FAREditorStabDerivSpoiler = Spoilers:
		FAREditorStabDerivSDeploy = Deployed
		FAREditorStabDerivSRetract = Retracted

		FAREditorStabDerivCalcButton = Calculate Stability Derivatives
		FAREditorStabDerivError = Error!
		FAREditorStabDerivErrorExp = Altitude was above atmosphere

		FAREditorStabDerivAirProp = Aircraft Properties
		FAREditorStabDerivMoI = Moments of Inertia
		FAREditorStabDerivPoI = Products of Inertia
		FAREditorStabDerivLvlFl = Level Flight

		FAREditorStabDerivRefArea = Ref Area:\u0020
		FAREditorStabDerivScaledChord = Scaled Chord:\u0020
		FAREditorStabDerivScaledSpan = Scaled Span:\u0020

		FAREditorStabDerivIxx = Ixx:\u0020
		FAREditorStabDerivIyy = Iyy:\u0020
		FAREditorStabDerivIzz = Izz:\u0020
		FAREditorStabDerivIxy = Ixy:\u0020
		FAREditorStabDerivIyz = Iyz:\u0020
		FAREditorStabDerivIxz = Ixz:\u0020

		FAREditorStabDerivIxxExp = Inertia about X-axis due to rotation about X-axis
		FAREditorStabDerivIyyExp = Inertia about Y-axis due to rotation about Y-axis
		FAREditorStabDerivIzzExp = Inertia about Z-axis due to rotation about Z-axis
		FAREditorStabDerivIxyExp = Inertia about X-axis due to rotation about Y-axis; is equal to inertia about Y-axis due to rotation about X-axis
		FAREditorStabDerivIyzExp = Inertia about Y-axis due to rotation about Z-axis; is equal to inertia about Z-axis due to rotation about Y-axis
		FAREditorStabDerivIxzExp = Inertia about X-axis due to rotation about Z-axis; is equal to inertia about Z-axis due to rotation about X-axis

		FAREditorStabDerivu0 = u0:\u0020
		FAREditorStabDerivu0Exp = Air speed based on this mach number and temperature.
		FAREditorStabDerivClExp = Required lift coefficient at this mass, speed and air density.
		FAREditorStabDerivCdExp = Resulting drag coefficient at this mass, speed and air density.
		FAREditorStabDerivAoAExp = Angle of attack required to achieve the necessary lift force.

		FAREditorLongDeriv = Longitudinal Derivatives
		FAREditorDownVelDeriv = Down Vel Derivatives
		FAREditorFwdVelDeriv = Fwd Vel Derivatives
		FAREditorPitchRateDeriv = Pitch Rate Derivatives
		FAREditorPitchCtrlDeriv = Pitch Ctrl Derivatives

		FAREditorZw = Zw:\u0020
		FAREditorZu = Zu:\u0020
		FAREditorZq = Zq:\u0020
		FAREditorZDeltae = Zδe:\u0020

		FAREditorXw = Xw:\u0020
		FAREditorXu = Xu:\u0020
		FAREditorXq = Xq:\u0020
		FAREditorXDeltae = Xδe:\u0020

		FAREditorMw = Mw:\u0020
		FAREditorMu = Mu:\u0020
		FAREditorMq = Mq:\u0020
		FAREditorMDeltae = Mδe:\u0020

		FAREditorZwExp = Change in Z-direction acceleration with respect to Z-direction velocity; should be negative.
		FAREditorZuExp = Change in Z-direction acceleration with respect to X-direction velocity; should be negative.
		FAREditorZqExp = Change in Z-direction acceleration with respect to pitch-up rate; sign unimportant.
		FAREditorZDeltaeExp = Change in Z-direction acceleration with respect to pitch control input; sign unimportant.

		FAREditorXwExp = Change in X-direction acceleration with respect to Z-direction velocity; sign unimportant.
		FAREditorXuExp = Change in X-direction acceleration with respect to X-direction velocity; should be negative.
		FAREditorXqExp = Change in X-direction acceleration with respect to pitch-up rate; sign unimportant.
		FAREditorXDeltaeExp = Change in X-direction acceleration with respect to pitch control input; sign unimportant.

		FAREditorMwExp = Change in pitch-up angular acceleration with respect to Z-direction velocity; should be negative.
		FAREditorMuExp = Change in pitch-up angular acceleration acceleration with respect to X-direction velocity; sign unimportant.
		FAREditorMqExp = Change in pitch-up angular acceleration acceleration with respect to pitch-up rate; should be negative.
		FAREditorMDeltaeExp = Change in pitch-up angular acceleration acceleration with respect to pitch control input; should be positive.


		FAREditorLatDeriv = Lateral Derivatives
		FAREditorSideslipDeriv = Sideslip Derivatives
		FAREditorRollRateDeriv = Roll Rate Derivatives
		FAREditorYawRateDeriv = Yaw Rate Derivatives

		FAREditorYβ = Yβ:\u0020
		FAREditorYp = Yp:\u0020
		FAREditorYr = Yr:\u0020

		FAREditorLβ = Lβ:\u0020
		FAREditorLp = Lp:\u0020
		FAREditorLr = Lr:\u0020

		FAREditorNβ = Nβ:\u0020
		FAREditorNp = Np:\u0020
		FAREditorNr = Nr:\u0020

		FAREditorYβExp = Change in Y-direction acceleration with respect to sideslip angle β; should be negative.
		FAREditorYpExp = Change in Y-direction acceleration with respect to roll-right rate; sign unimportant.
		FAREditorYrExp = Change in Y-direction acceleration with respect to yaw-right rate; should be positive.

		FAREditorLβExp = Change in roll-right angular acceleration with respect to sideslip angle β; should be negative.
		FAREditorLpExp = Change in roll-right angular acceleration with respect to roll-right rate; should be negative.
		FAREditorLrExp = Change in roll-right angular acceleration with respect to yaw-right rate; should be positive.

		FAREditorNβExp = Change in yaw-right angular acceleration with respect to sideslip angle β; should be positive.
		FAREditorNpExp = Change in yaw-right angular acceleration with respect to roll-right rate; sign unimportant.
		FAREditorNrExp = Change in yaw-right angular acceleration with respect to yaw-right rate; should be negative.

		FAREditorSimModeLong = Longitudinal Sim
		FAREditorSimModeLat = Lateral Sim
		FAREditorSimGraphTime = Time (s)
		FAREditorSimGraphParams = Params

		FAREditorSimInit = Init 
		FAREditorSimEndTime = EndTime:\u0020
		FAREditorSimTimestep = dt:\u0020
		FAREditorSimRunButton = Run Simulation

		FAREditorStaticGraphAoA = Angle of Attack, degrees
		FAREditorStaticGraphMach = Mach Number
		FAREditorStaticGraphCoeff = Cl\nCd\nCm\nL/D / 10

		FAREditorStaticMachSweep = Mach Number Sweep Analysis
		FAREditorStaticAoASweep = Angle of Attack Sweep Analysis
		FAREditorStaticSwitchAoA = Switch To AoA Sweep
		FAREditorStaticSwitchMach = Switch To Mach Sweep

		FAREditorStaticPitchSetting = Pitch Setting:\u0020

		FAREditorStaticGraphLowLim = Lower:\u0020
		FAREditorStaticGraphUpLim = Upper:\u0020
		FAREditorStaticGraphPtCount = Num Pts:\u0020

		FAREditorStaticSweepMach = Sweep Mach
		FAREditorStaticSweepAoA = Sweep AoA

		FARFlightAeroVizTitle = Aero Visualization Settings

		FARFlightAeroVizTintCl = Tint Cl
		FARFlightAeroVizTintClSatWing = Full Tint Cl (wings):
		FARFlightAeroVizTintClSatBody = Full Tint Cl (body):

		FARFlightAeroVizTintCd = Tint Cd
		FARFlightAeroVizTintCdSatWing = Full Tint Cd (wings):
		FARFlightAeroVizTintCdSatBody = Full Tint Cd (body):

		FARFlightAeroVizTintStall = Tint Stall
		FARFlightAeroVizTintStallSat = Full Tint Stalled %:

		FARFlightAeroVizToggleArrows = Show Aero Arrows

		FARFlightAirspeedGroundspeed = Surface
		FARFlightAirspeedIndicated = IAS
		FARFlightAirspeedEquivalent = EAS

		FARFlightInternalAirspeedGroundspeed = Srf.:\u0020
		FARFlightInternalAirspeedIndicated = IAS:\u0020
		FARFlightInternalAirspeedEquivalent = EAS:\u0020
		FARFlightInternalAirspeedMach = Mach:\u0020

		FARFlightAirspeedMeterPerSec = m/s
		FARFlightAirspeedKnots = knots
		FARFlightAirspeedMPH = mph
		FARFlightAirspeedKMH = km/h

		FARFlightAirspeedLabel = Select Surface Velocity Settings

		FARFlightDataTitle = FAR Flight Data
		FARFlightDataOptionLabel = Flight Data Items To Show

		FARFlightDataOption0 = PYR Angles
		FARFlightDataOption1 = AoA + Sideslip
		FARFlightDataOption2 = Dyn Pres
		FARFlightDataOption3 = Aero Forces
		FARFlightDataOption4 = Coeffs + Ref Area
		FARFlightDataOption5 = L/D and V*L/D
		FARFlightDataOption6 = Engine + Intake
		FARFlightDataOption7 = Range + Endurance
		FARFlightDataOption8 = BC and Term Vel

<<<<<<< HEAD
		FARFlightData0 = Pitch Angle: \nHeading: \nRoll Angle:
		FARFlightData1 = Angle of Attack: \nSideslip Angle:
		FARFlightData2 = Dyn Pres:
		FARFlightData3 = Lift: \nDrag: \nSideForce:
		FARFlightData4 = Cl: \nCd: \nCy: \nRef Area:
		FARFlightData5 = L/D: \nV*L/D:
		FARFlightData6 = Fuel Fraction: \nTSFC: \nAir Req Met: \nSpec. Excess Pwr:
		FARFlightData7 = Est. Endurance: \nEst. Range:
		FARFlightData8 = BC: \nTerminal V:
=======
		FARFlightData0 = Pitch Angle: \nHeading: \nRoll Angle:\u0020
		FARFlightData1 = Angle of Attack: \nSideslip Angle:\u0020
		FARFlightData2 = Dyn Pres:\u0020
		FARFlightData3 = Lift: \nDrag: \nSideForce:\u0020
		FARFlightData4 = Cl: \nCd: \nCy: \nRef Area:\u0020
		FARFlightData5 = L/D: \nV*L/D:\u0020
		FARFlightData6 = Fuel Fraction: \nTSFC: \nAir Req Met: \nSpec. Excess Pwr:
		FARFlightData7 = Est. Endurance: \nEst. Range:\u0020
		FARFlightData8 = BC: \nTerminal V:\u0020
>>>>>>> cdbed43a


		FARFlightGUIWindowSelect0 = Flt Data
		FARFlightGUIWindowSelect1 = Stab Aug
		FARFlightGUIWindowSelect2 = Air Spd
		FARFlightGUIWindowSelect3 = Aero Viz

		FARFlightGUIReynolds = Reynolds: ｢0:E2｣
		FARFlightGUIAtmDens = Atm Density:\u0020
		FARFlightGUIFltDataBtn = Flt Data
		FARFlightGUIFltSettings = Flt Settings
		FARFlightGUIFltAssistance = Flight Assistance Toggles:

		FARFlightSettingsTitle = FAR Settings
		FARFlightSettingsLabel = Current Settings Group:

		FARFlightStatusLabel = Flight Status
		FARFlightStatus0 = Nominal
		FARFlightStatus1 = Large-Scale Stall
		FARFlightStatus2 = Minor Stalling
		FARFlightStatus3 = Large AoA / Sideslip
		FARFlightStatus4 = High Dyn Pressure
		FARFlightStatus5 = Aerodynamic Failure

		FARFlightStabAugLabel0 = Roll
		FARFlightStabAugLabel1 = Yaw
		FARFlightStabAugLabel2 = Pitch
		FARFlightStabAugLabel3 = AoA
		FARFlightStabAugLabel4 = DPCR

		FARFlightStabAugLabelLong0 = Roll System
		FARFlightStabAugLabelLong1 = Yaw System
		FARFlightStabAugLabelLong2 = Pitch System
		FARFlightStabAugLabelLong3 = AoA Limiter
		FARFlightStabAugLabelLong4 = Dynamic Pressure Control Reduction

		FARFlightStabLabel = Control System Tweaking
		FARFlightStabPropGain = Proportional Gain:
		FARFlightStabDerivGain = Derivative Gain:
		FARFlightStabIntGain = Integral Gain:
		FARFlightStabAoALow = Min AoA Lim:
		FARFlightStabAoAHigh = Max AoA Lim:
		FARFlightStabOffset = Desired Point:
		FARFlightStabQScaling = Dyn Pres For Control Scaling:

		FARActionSpoilers = Spoilers
		FARActionIncreaseFlap = Increase Flap Deflection
		FARActionDecreaseFlap = Decrease Flap Deflection
		FARActionDefaultLabel = Default Action Group Assignments

		FARCtrlSurfStdTitle = Std. Ctrl
		FARCtrlSurfStdText = Settings
		FARCtrlSurfPitch = Pitch %
		FARCtrlSurfYaw = Yaw %
		FARCtrlSurfRoll = Roll %
		FARCtrlSurfAoA = AoA %
		FARCtrlSurfBrakeRudder = BrakeRudder %
		FARCtrlSurfCtrlDeflect = Ctrl Dflct

		FARCtrlSurfFlapSpoiler = Flp/Splr
		FARCtrlSurfFlap = Flap
		FARCtrlSurfSpoiler = Spoiler
		FARCtrlSurfFlapActive = Active
		FARCtrlSurfFlapInActive = Inactive
		FARCtrlSurfFlapSetting = Flap Setting
		FARCtrlSurfFlapDeflect = Flp/Splr Dflct

		FARCtrlActionSpoiler = Activate Spoiler
		FARCtrlActionIncFlap = Increase Flap Deflection
		FARCtrlActionDecFlap = Decrease Flap Deflection
		FARCtrlEventIncFlap = Deflect more
		FARCtrlEventDecFlap = Deflect less

		FARWingMassStrength = Mass-Strength Multiplier %
		FARWingStalled = Stalled %

		RCLMatNylon = Nylon

		RCLStatusStowed = STOWED
		RCLStatusPreDep = PREDEPLOYED
		RCLStatusDep = DEPLOYED
		RCLStatusCut = CUT

		RCLSettingMinPres = Min pressure
		RCLSettingAlt = Altitude		
		RCLStatusSpare = Spare chutes
		RCLStatusChuteTemp = Chute temp
		RCLTempUnit = °C
		RCLStatusMaxTemp = Max temp

		RCLEventDeploy = Deploy chute
		RCLEventCut = Cut chute
		RCLEventDisarm = Disarm chute
		RCLEventRepack = Repack chute
		RCLEventToggleInfo = Toggle info

		RCLModuleTitle = RealChute

		RCLModuleInfo0 = <b>Case mass</b>: <<0>>\n
		RCLModuleInfo1 = <b>Spare chutes</b>: <<0>>\n
		RCLModuleInfo2 = <b>Autocut speed</b>: <<0>>m/s\n
		RCLModuleInfo3 = <b>Parachute material</b>: <<0>>
		RCLModuleInfo4 = <b>Drag coefficient</b>: <<0:0.0>>\n
		RCLModuleInfo5 = <b>Chute max temperature</b>: <<0>>°C\n
		RCLModuleInfo6 = <b>Predeployed diameter</b>: <<0>>m\n
		RCLModuleInfo7 = <b>Deployed diameter</b>: <<0>>m\n
		RCLModuleInfo8 = <b>Minimum deployment pressure</b>: <<0>>atm\n
		RCLModuleInfo9 = <b>Deployment altitude</b>: <<0>>m\n
		RCLModuleInfo10 = <b>Predeployment speed</b>: <<0>>s\n
		RCLModuleInfo11 = <b>Deployment speed</b>: <<0>>s\n

		RCLRepackErrorMessage = Only a level 1 and higher engineer can repack a parachute
		RCLDestroyMessage = <color=orange>[RealChute]: <<0>>'s parachute has been destroyed due to aero forces and heat.</color>

		RCLGUITitle = RealChute Info Window
		RCLGUI0 = Part name: <<0>>
		RCLGUI1 = Symmetry counterparts: <<0>>
		RCLGUI2 = Part mass: <<0:e3>>t

		RCLGUI3 = General:

		RCLGUI4 = Autocut speed: <<0>>m/s
		RCLGUI5 = Spare chutes: <<0>>

		RCLGUI6 = Main Chute:
		RCLGUI7 = Material: <<0>>
		RCLGUI8 = Drag coefficient <<0>>
		RCLGUI9 = Predeployed diameter: <<0>>m\nArea: <<1>>m²
		RCLGUI10 = Deployed diameter: <<0>>m\nArea: <<1>>m²
		
		RCLGUISafe = Deployment safety: safe
		RCLGUIRisky = Deployment safety: risky
		RCLGUIDang = Deployment safety: dangerous

		RCLGUI11 = Chute max temperature: <<0>>°C
		RCLGUI12 = Current chute temperature: <<0>>°C

		RCLGUI13 = Predeployment pressure: <<0>>atm
		RCLGUI14 = Deployment altitude: <<0>>m

		RCLGUI15 = Predeployment speed: <<0>>s
		RCLGUI16 = Deployment speed: <<0>>s

		RCLGUICopy = Copy to others chutes
		RCLGUIClose = Close

		RCLFailDeploy = Parachute deployment failed.
		RCLFailShielded = Reason: parachute is shielded from airstream.
		RCLFailGround = Reason: stopped on the ground.
		RCLFailPres = Reason: in space.
		RCLFailOther = Reason: too high.
	}
}<|MERGE_RESOLUTION|>--- conflicted
+++ resolved
@@ -76,8 +76,8 @@
 		FAREditorStabDerivFlightCond = Flight Condition:
 		FAREditorStabDerivPlanet = Planet:
 		FAREditorStabDerivAlt = Altitude (km):
-		FAREditorStabDerivMach = Mach Number:\u0020
-		FAREditorStabDerivFlap = Flap Setting:\u0020
+		FAREditorStabDerivMach = Mach Number:
+		FAREditorStabDerivFlap = Flap Setting:
 		FAREditorStabDerivSpoiler = Spoilers:
 		FAREditorStabDerivSDeploy = Deployed
 		FAREditorStabDerivSRetract = Retracted
@@ -187,8 +187,8 @@
 		FAREditorSimGraphParams = Params
 
 		FAREditorSimInit = Init 
-		FAREditorSimEndTime = EndTime:\u0020
-		FAREditorSimTimestep = dt:\u0020
+		FAREditorSimEndTime = EndTime:
+		FAREditorSimTimestep = dt:
 		FAREditorSimRunButton = Run Simulation
 
 		FAREditorStaticGraphAoA = Angle of Attack, degrees
@@ -200,11 +200,11 @@
 		FAREditorStaticSwitchAoA = Switch To AoA Sweep
 		FAREditorStaticSwitchMach = Switch To Mach Sweep
 
-		FAREditorStaticPitchSetting = Pitch Setting:\u0020
-
-		FAREditorStaticGraphLowLim = Lower:\u0020
-		FAREditorStaticGraphUpLim = Upper:\u0020
-		FAREditorStaticGraphPtCount = Num Pts:\u0020
+		FAREditorStaticPitchSetting = Pitch Setting:
+
+		FAREditorStaticGraphLowLim = Lower:
+		FAREditorStaticGraphUpLim = Upper:
+		FAREditorStaticGraphPtCount = Num Pts:
 
 		FAREditorStaticSweepMach = Sweep Mach
 		FAREditorStaticSweepAoA = Sweep AoA
@@ -253,7 +253,6 @@
 		FARFlightDataOption7 = Range + Endurance
 		FARFlightDataOption8 = BC and Term Vel
 
-<<<<<<< HEAD
 		FARFlightData0 = Pitch Angle: \nHeading: \nRoll Angle:
 		FARFlightData1 = Angle of Attack: \nSideslip Angle:
 		FARFlightData2 = Dyn Pres:
@@ -263,17 +262,6 @@
 		FARFlightData6 = Fuel Fraction: \nTSFC: \nAir Req Met: \nSpec. Excess Pwr:
 		FARFlightData7 = Est. Endurance: \nEst. Range:
 		FARFlightData8 = BC: \nTerminal V:
-=======
-		FARFlightData0 = Pitch Angle: \nHeading: \nRoll Angle:\u0020
-		FARFlightData1 = Angle of Attack: \nSideslip Angle:\u0020
-		FARFlightData2 = Dyn Pres:\u0020
-		FARFlightData3 = Lift: \nDrag: \nSideForce:\u0020
-		FARFlightData4 = Cl: \nCd: \nCy: \nRef Area:\u0020
-		FARFlightData5 = L/D: \nV*L/D:\u0020
-		FARFlightData6 = Fuel Fraction: \nTSFC: \nAir Req Met: \nSpec. Excess Pwr:
-		FARFlightData7 = Est. Endurance: \nEst. Range:\u0020
-		FARFlightData8 = BC: \nTerminal V:\u0020
->>>>>>> cdbed43a
 
 
 		FARFlightGUIWindowSelect0 = Flt Data
